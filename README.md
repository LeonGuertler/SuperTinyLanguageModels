--- conflicted
+++ resolved
@@ -37,7 +37,6 @@
 }
 ```
 
-<<<<<<< HEAD
 ### Execution
 Subsequently, you may run them using:
 ```bash
@@ -47,11 +46,9 @@
 
 ## Contribution
 Pull requests are welcome. For major changes, please open an issue first to discuss what you would like to change. 
-=======
 ## Known Issues
 The initial tokenization step setting up the dataset takes a long time. Do a run with a single gpu first to make sure these are initialized properly (or even use a debug run) when you are using a new dataset or tokenizer.
 If it fails then it will always fail in the future due to some dodgy code. To fix this delete the contents of the data/{dataset_name} folder
->>>>>>> 8bdd416f
 
 ## License
 MIT