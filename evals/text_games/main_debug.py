import os

from evals.text_games.game_collection.chess import ChessGame
from evals.text_games.game_collection.iterated_prisoners_dilemma import (
    IteratedPrisonersDilemma,
)
from evals.text_games.game_collection.negotiation import NegotiationGame
from evals.text_games.game_collection.taboo import TabooGame
from evals.text_games.human_agent import HumanAgent
from evals.text_games.llm_wrapper import GPT4Agent, LLMWrapper
from evals.text_games.two_player_game_wrapper import TwoPlayerGameWrapper


def main():
    # Initialize agents with unique agent IDs
    # Retrieve the API key from environment variables
    api_key = os.getenv("OPENAI_API_KEY")
    if not api_key:
        raise ValueError(
            "OpenAI API key not found. Please set the OPENAI_API_KEY environment variable."
        )

    gpt_4_agent = GPT4Agent(agent_id=0, api_key=api_key, model_name="gpt-3.5-turbo")
    gpt_4_agent2 = GPT4Agent(agent_id=1, api_key=api_key, model_name="gpt-4o-mini")
    # human_agent = HumanAgent(agent_id=1)

    # Assign agents to players
    agents = {0: gpt_4_agent, 1: gpt_4_agent2}

    """# Define game parameters
    game_kwargs = {
        "turn_limit": 6,
        "data_path": "evals/text_games/game_collection/data/taboo/",
    }

    # Initialize the TwoPlayerGameWrapper for Taboo
    game_wrapper = TwoPlayerGameWrapper(
        game_class=TabooGame, agents=agents, num_games=2, **game_kwargs
    )

    # Play the Taboo game
    agent_logs, agent_scores = game_wrapper.play_game()
    print("Taboo Game Results:")
    # print(agent_logs)
    print(agent_scores)
    # exit()

    # Initialize the TwoPlayerGameWrapper for Chess (Open)
    chess_open_game_kwargs = {
        "is_open": True,
        #'render': True,
        "turn_limit": 30,
        "show_valid": True,
    }

    chess_open_game_wrapper = TwoPlayerGameWrapper(
        game_class=ChessGame, agents=agents, num_games=1, **chess_open_game_kwargs
    )

    # Play the Chess Open game
    agent_logs, agent_scores = chess_open_game_wrapper.play_game()
    print("Chess Open Game Results:")
    print(agent_logs)
    print(agent_scores)

    # Initialize the TwoPlayerGameWrapper for Chess (Closed)
    chess_closed_game_kwargs = {"is_open": False, "turn_limit": 30, "show_valid": True}

    chess_closed_game_wrapper = TwoPlayerGameWrapper(
        game_class=ChessGame, agents=agents, num_games=1, **chess_closed_game_kwargs
    )

    # Play the Chess Closed game
    agent_logs, agent_scores = chess_closed_game_wrapper.play_game()
    print("Chess Closed Game Results:")
    print(agent_logs)
    print(agent_scores)
    input()"""

    # Initialize the TwoPlayerGameWrapper for Negotiation Game
<<<<<<< HEAD
    negotiation_game_kwargs = {"resource_types": 5, "max_turns": 10}
=======
    negotiation_game_kwargs = {
        'max_turns': 10,
        'render': True
    }
>>>>>>> 5d015ecc

    negotiation_game_wrapper = TwoPlayerGameWrapper(
        game_class=NegotiationGame,
        agents=agents,
        num_games=10,
        **negotiation_game_kwargs
    )

    # Play the Negotiation game
    agent_logs, agent_scores = negotiation_game_wrapper.play_game()
    print("Negotiation Game Results:")
    print(agent_logs)
    print("\n\n")
    print(agent_scores)

    # Initialize the TwoPlayerGameWrapper for Iterated Prisoners Dilemma
    negotiation_game_wrapper = TwoPlayerGameWrapper(
        game_class=IteratedPrisonersDilemma,
        agents=agents,
        num_games=10,
        **negotiation_game_kwargs
    )

    # Play the Iterated Prisoners Dilemma game
    agent_logs, agent_scores = negotiation_game_wrapper.play_game()
    print("Iterated Prisoners Dilemma Game Results:")
    print(agent_logs)
    print(agent_scores)


if __name__ == "__main__":
    main()<|MERGE_RESOLUTION|>--- conflicted
+++ resolved
@@ -78,14 +78,7 @@
     input()"""
 
     # Initialize the TwoPlayerGameWrapper for Negotiation Game
-<<<<<<< HEAD
     negotiation_game_kwargs = {"resource_types": 5, "max_turns": 10}
-=======
-    negotiation_game_kwargs = {
-        'max_turns': 10,
-        'render': True
-    }
->>>>>>> 5d015ecc
 
     negotiation_game_wrapper = TwoPlayerGameWrapper(
         game_class=NegotiationGame,
