--- conflicted
+++ resolved
@@ -1,9 +1,5 @@
 .vscode/
 outputs
-<<<<<<< HEAD
-*__pycache__
-data/*
-=======
 *__pycache__/*
 *.bin
 checkpoints
@@ -169,5 +165,4 @@
 #  be found at https://github.com/github/gitignore/blob/main/Global/JetBrains.gitignore
 #  and can be added to the global gitignore or merged into this file.  For a more nuclear
 #  option (not recommended) you can uncomment the following to ignore the entire idea folder.
-#.idea/
->>>>>>> 25f46a02
+#.idea/