"""Trainer class for training models with Next Token Prediction"""

import time

import torch
import wandb
from omegaconf import OmegaConf
from torch.profiler import ProfilerActivity, profile, record_function

from trainers import utils

torch.multiprocessing.set_start_method('spawn')
# pylint: disable invalid-name
class BaseTrainer:
    """Base Trainer Class

    Uses subcomponents: optimizer, scheduler,
    model, dataloader, loss functions, logger"""

    def __init__(
        self,
        cfg,
        model,
        optimizer,
        dataloader,
        loss_fn,
        lr_scheduler=None,
        dropout_scheduler=None,
    ) -> None:
        self.model = model
        self.optimizer = optimizer
        self.lr_scheduler = lr_scheduler
        self.dropout_scheduler = dropout_scheduler
        self.dataloader = dataloader
        self.loss_fn = loss_fn
        self.cfg = cfg
        self.gradient_accumulation_steps = (
<<<<<<< HEAD
            self.cfg.trainer.training.gradient_accumulation_steps
        )
        self.scaler = None
        self.use_wandb = self.cfg.general.logging.wandb_log
        self.checkpoint_dir = self.cfg.general.paths.checkpoint_dir
=======
            cfg["training"]["gradient_accumulation_steps"]
        )
        self.scaler = None
        self.use_wandb = cfg["general"]["logging"]["wandb_log"]
        self.checkpoint_dir = cfg["general"]["paths"]["checkpoint_dir"]
>>>>>>> 5e6834c5

        # For training, always force the device to be cuda
        assert torch.cuda.is_available(), "CUDA must be available for training"
        self.ctx = self._setup_ctx()
        if self.use_wandb:
            self._setup_logging()
        if cfg.trainer.training.run_profiler:
            self.run_profile()
            raise SystemExit

    def _setup_logging(self):
        # set run name
        run_name = (
<<<<<<< HEAD
            f"{self.cfg.model['model_shell_type']}"
            f"_{self.cfg.model['core_model']['core_model_type']}"
            f"_{self.cfg.trainer['dataset']}_{self.cfg.model['embedder']['embedding_model_type']}"
            f"_{self.cfg.model['vocab_size']}"
=======
            f"{self.cfg.model.embedding_model_type}_{self.cfg.model.core_model_type}_{self.cfg.model.lm_head_type}"+
            f"_{self.cfg.training.dataset}_{self.cfg.model.tokenizer}"+
            f"_{self.cfg.model.vocab_size}"
>>>>>>> 5e6834c5
        )
        wandb.init(
            project=self.cfg.general.logging.wandb_project,
            config=OmegaConf.to_container(self.cfg),
            name=run_name,
        )
        wandb.init(project=self.cfg.general.logging.wandb_project)
        print("wand_b_initted")

    def _setup_ctx(self):
        """Get the context manager"""
        dtype = (
            torch.bfloat16
            if torch.cuda.is_available() and torch.cuda.is_bf16_supported()
            else torch.float16
        )
        self._setup_scaler(dtype)
        torch.backends.cuda.matmul.allow_tf32 = True
        torch.backends.cudnn.allow_tf32 = True
        ctx = torch.amp.autocast(device_type="cuda", dtype=dtype)
        return ctx

    def _setup_scaler(self, dtype=torch.float16):
        """Setup the scaler"""
        self.scaler = torch.cuda.amp.GradScaler(enabled=dtype == torch.float16)

    def preprocess_data(self):
        """
        Preprocess the data
        """
        print("Preprocessing the training data")
<<<<<<< HEAD
        self.dataloader.prepare_data()
=======
        self.dataloader.prepare_data(
            embedding_model=self.model.embedding_model
        )
>>>>>>> 5e6834c5

    @torch.no_grad()
    def estimate_performance(self, model, eval_iters=1000):
        """Estimate the loss"""
        loss = {}
        perplexity = {}
        model.eval()
        tokenizer = model.embedding_model.tokenizer
        for split in ["train", "val"]:
            losses = torch.zeros(eval_iters)
            perplexities = torch.zeros(eval_iters)
            for i in range(eval_iters):
                x, y = self.dataloader.get_batch(split)
                decoded_xs = [tokenizer.decode(x[i].tolist()) for i in range(x.size(0))]
                token_lengths = [x.size(1) for _ in range(x.size(0))]
                char_lengths = [len(decoded_x) for decoded_x in decoded_xs]
                with self.ctx:
                    output, _ = model(x)
                    losses[i] = self.loss_fn(output, y)
                    perplexities[i] = torch.exp(
                        losses[i] * sum(token_lengths) / sum(char_lengths)
                    )
            loss[split] = losses.mean().item()
            perplexity[split] = perplexities.mean().item()
        model.train()
        return loss, perplexity

    def _run_step(self):
        """Run a single step of training"""
        for _ in range(self.gradient_accumulation_steps):
            x, y = self.dataloader.get_batch("train")
            with self.ctx:
                output, aux_loss = self.model(x)
                loss = self.loss_fn(output, y)
                if aux_loss is not None:
                    loss += aux_loss
                loss = loss / self.gradient_accumulation_steps
            self.scaler.scale(loss).backward()
        grad_clip = self.cfg.training.optimizer.grad_clip
        if grad_clip != 0.0:
            self.scaler.unscale_(self.optimizer)
            torch.nn.utils.clip_grad_norm_(
                self.model.parameters(),
                grad_clip,
            )
        self.scaler.step(self.optimizer)
        self.scaler.update()

        self.optimizer.zero_grad(set_to_none=True)
        return loss

    def run_profile(self):
        """Run the profiler"""
        utils.profilize(self.model)
        with profile(
            activities=[
                ProfilerActivity.CPU,
                ProfilerActivity.CUDA,
            ],
            record_shapes=True,
            profile_memory=True,
            with_stack=True,
        ) as prof:
            for i in range(10):
                if i <= 3:
                    self._run_step()
                else:
                    with record_function("_run_step"):
                        self._run_step()
            # place profile in dictionary
        backwards_prof = prof.key_averages().table(sort_by="self_cpu_time_total")
        print(backwards_prof)
        with profile(
            activities=[
                ProfilerActivity.CPU,
                ProfilerActivity.CUDA,
            ],
            record_shapes=True,
            profile_memory=True,
            with_stack=True,
        ) as prof:
            self.estimate_performance(self.model, eval_iters=1)
            with record_function("estimate_performance"):
                self.estimate_performance(self.model, eval_iters=10)
            # place profile in dictionary
        forwards_prof = prof.key_averages().table(sort_by="self_cpu_time_total")
        print(forwards_prof)

    def _save_model(self, iter_num=0):
        """
        store the current model checkpoint.
        """
        checkpoint = {
            "model": self.model.state_dict(),
            "optimizer": self.optimizer.state_dict(),
            "iter_num": iter_num,
            "config": self.cfg,
        }
        checkpoint_path = f"{self.checkpoint_dir}/ckpt_{iter_num}.pt"
        print(f"saving checkpoint to {checkpoint_path}")
        torch.save(checkpoint, checkpoint_path)

    def run_training_loop(self):
        """Run the training loop"""
<<<<<<< HEAD
        for iter_num in range(self.cfg.training.max_iters):
=======
        for iter_num in range(self.cfg.training.max_iter):
>>>>>>> 5e6834c5
            start_time = time.time()
            if self.lr_scheduler is not None:
                lr = self.lr_scheduler.step(self.optimizer, iter_num)
            else:
                lr = self.optimizer.param_groups[0]["lr"]
            dropout = self.dropout_scheduler.step(self.model, iter_num)
            # estimate the loss on the train/val sets
<<<<<<< HEAD
            if not iter_num % self.cfg.training.eval_interval and iter_num > 0:
                losses, perplexities = self.estimate_performance(self.model)
=======
            if not (iter_num+1) % self.cfg.training.eval_interval:
                losses, perplexities = self.estimate_performance(
                    self.model, tokenizer=self.model.embedding_model.tokenizer
                )
>>>>>>> 5e6834c5
                print(
                    f"step {iter_num}: train loss {losses['train']:.4f},"
                    f" val loss {losses['val']:.4f}"
                )
                print(
                    f"step {iter_num}: train perplexity {perplexities['train']:.4f},"
                    f" val perplexity {perplexities['val']:.4f}"
                )
                if self.use_wandb:
                    wandb.log(
                        {
                            "iter": iter_num,
                            "train/loss": losses["train"],
                            "val/loss": losses["val"],
                            "lr": lr,
                            "dropout": dropout,
                            "train/perplexity": perplexities["train"],
                            "val/perplexity": perplexities["val"],
                        }
                    )
<<<<<<< HEAD
            # save checkpoints
            if not iter_num % self.cfg.training.checkpoint_interval and iter_num > 0:
                self._save_model(iter_num)

            loss = self._run_step()
            end_time = time.time()
            if not iter_num % self.cfg.training.log_interval and iter_num > 0:
                lossf = loss.item() * self.gradient_accumulation_steps
=======

            loss = self._run_step()
            end_time = time.time()
            if not (iter_num+1) % self.cfg.training.log_interval:
                lossf = (
                    loss.item() * self.gradient_accumulation_steps
                )  # TODO double check
>>>>>>> 5e6834c5
                print(
                    f"step {iter_num}: loss {lossf:.4f}, lr {lr:.1e}, dt {end_time-start_time:.1f}s"
                )
                if self.use_wandb:
                    wandb.log(
                        {
                            "iter": iter_num,
                            "loss": lossf,
                            "lr": lr,
                            "dropout": dropout,
                        }
                    )
        # save the final model
        self._save_model(iter_num)

    def train(self, seed=42):
        """Train the model"""
        utils.set_seed(seed)
        self.run_training_loop()<|MERGE_RESOLUTION|>--- conflicted
+++ resolved
@@ -9,7 +9,9 @@
 
 from trainers import utils
 
-torch.multiprocessing.set_start_method('spawn')
+torch.multiprocessing.set_start_method("spawn")
+
+
 # pylint: disable invalid-name
 class BaseTrainer:
     """Base Trainer Class
@@ -34,20 +36,12 @@
         self.dataloader = dataloader
         self.loss_fn = loss_fn
         self.cfg = cfg
-        self.gradient_accumulation_steps = (
-<<<<<<< HEAD
-            self.cfg.trainer.training.gradient_accumulation_steps
-        )
-        self.scaler = None
-        self.use_wandb = self.cfg.general.logging.wandb_log
-        self.checkpoint_dir = self.cfg.general.paths.checkpoint_dir
-=======
-            cfg["training"]["gradient_accumulation_steps"]
-        )
+        self.gradient_accumulation_steps = cfg["training"][
+            "gradient_accumulation_steps"
+        ]
         self.scaler = None
         self.use_wandb = cfg["general"]["logging"]["wandb_log"]
         self.checkpoint_dir = cfg["general"]["paths"]["checkpoint_dir"]
->>>>>>> 5e6834c5
 
         # For training, always force the device to be cuda
         assert torch.cuda.is_available(), "CUDA must be available for training"
@@ -61,16 +55,10 @@
     def _setup_logging(self):
         # set run name
         run_name = (
-<<<<<<< HEAD
             f"{self.cfg.model['model_shell_type']}"
             f"_{self.cfg.model['core_model']['core_model_type']}"
             f"_{self.cfg.trainer['dataset']}_{self.cfg.model['embedder']['embedding_model_type']}"
             f"_{self.cfg.model['vocab_size']}"
-=======
-            f"{self.cfg.model.embedding_model_type}_{self.cfg.model.core_model_type}_{self.cfg.model.lm_head_type}"+
-            f"_{self.cfg.training.dataset}_{self.cfg.model.tokenizer}"+
-            f"_{self.cfg.model.vocab_size}"
->>>>>>> 5e6834c5
         )
         wandb.init(
             project=self.cfg.general.logging.wandb_project,
@@ -102,13 +90,7 @@
         Preprocess the data
         """
         print("Preprocessing the training data")
-<<<<<<< HEAD
         self.dataloader.prepare_data()
-=======
-        self.dataloader.prepare_data(
-            embedding_model=self.model.embedding_model
-        )
->>>>>>> 5e6834c5
 
     @torch.no_grad()
     def estimate_performance(self, model, eval_iters=1000):
@@ -213,11 +195,7 @@
 
     def run_training_loop(self):
         """Run the training loop"""
-<<<<<<< HEAD
         for iter_num in range(self.cfg.training.max_iters):
-=======
-        for iter_num in range(self.cfg.training.max_iter):
->>>>>>> 5e6834c5
             start_time = time.time()
             if self.lr_scheduler is not None:
                 lr = self.lr_scheduler.step(self.optimizer, iter_num)
@@ -225,15 +203,8 @@
                 lr = self.optimizer.param_groups[0]["lr"]
             dropout = self.dropout_scheduler.step(self.model, iter_num)
             # estimate the loss on the train/val sets
-<<<<<<< HEAD
             if not iter_num % self.cfg.training.eval_interval and iter_num > 0:
                 losses, perplexities = self.estimate_performance(self.model)
-=======
-            if not (iter_num+1) % self.cfg.training.eval_interval:
-                losses, perplexities = self.estimate_performance(
-                    self.model, tokenizer=self.model.embedding_model.tokenizer
-                )
->>>>>>> 5e6834c5
                 print(
                     f"step {iter_num}: train loss {losses['train']:.4f},"
                     f" val loss {losses['val']:.4f}"
@@ -254,7 +225,6 @@
                             "val/perplexity": perplexities["val"],
                         }
                     )
-<<<<<<< HEAD
             # save checkpoints
             if not iter_num % self.cfg.training.checkpoint_interval and iter_num > 0:
                 self._save_model(iter_num)
@@ -263,15 +233,6 @@
             end_time = time.time()
             if not iter_num % self.cfg.training.log_interval and iter_num > 0:
                 lossf = loss.item() * self.gradient_accumulation_steps
-=======
-
-            loss = self._run_step()
-            end_time = time.time()
-            if not (iter_num+1) % self.cfg.training.log_interval:
-                lossf = (
-                    loss.item() * self.gradient_accumulation_steps
-                )  # TODO double check
->>>>>>> 5e6834c5
                 print(
                     f"step {iter_num}: loss {lossf:.4f}, lr {lr:.1e}, dt {end_time-start_time:.1f}s"
                 )
