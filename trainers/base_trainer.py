"""Trainer class for training models with Next Token Prediction"""

import time

import torch
import wandb
from omegaconf import OmegaConf
from trainers import utils


class BaseTrainer:
    """Base Trainer Class

    Uses subcomponents: optimizer, scheduler,
    model, dataloader, loss functions, logger"""

    def __init__(
        self,
        cfg,
        model,
        optimizer,
        dataloader,
        loss_fn,
        lr_scheduler=None,
        dropout_scheduler=None,
    ) -> None:
        self.model = model
        self.optimizer = optimizer
        self.lr_scheduler = lr_scheduler
        self.dropout_scheduler = dropout_scheduler
        self.dataloader = dataloader
        self.loss_fn = loss_fn
        self.cfg = cfg
        self.gradient_accumulation_steps = (
            cfg.trainer.training.gradient_accumulation_steps
        )
        self.scaler = None
        self.use_wandb = cfg.general.logging.wandb_log
        self.checkpoint_dir = cfg.general.paths.checkpoint_dir

        # For training, always force the device to be cuda
        assert torch.cuda.is_available(), "CUDA must be available for training"
        self.ctx = self._setup_ctx()
        if self.use_wandb:
            self._setup_logging()

<<<<<<< HEAD
        self.model.to("cuda")


=======
>>>>>>> 75bbf93b
    def _setup_logging(self):
        # set run name
        run_name = f"{self.cfg.core_model.core_model_type}_{self.cfg.model_shell.shell_type}_{self.cfg.trainer.dataset}_{self.cfg.model_shell.tokenizer}_{self.cfg.model_shell.vocab_size}"
        wandb.init(
            project=self.cfg.general.logging.wandb_project,
            config=OmegaConf.to_container(self.cfg),
            name=run_name,
        )
        wandb.init(project=self.cfg.general.logging.wandb_project)
        print("wand_b_initted")

    def _setup_ctx(self):
        """Get the context manager"""
        dtype = (
            torch.bfloat16
            if torch.cuda.is_available() and torch.cuda.is_bf16_supported()
            else torch.float16
        )
        self._setup_scaler(dtype)
        torch.backends.cuda.matmul.allow_tf32 = True
        torch.backends.cudnn.allow_tf32 = True
        ctx = torch.amp.autocast(device_type="cuda", dtype=dtype)
        return ctx

    def _setup_scaler(self, dtype=torch.float16):
        """Setup the scaler"""
        self.scaler = torch.cuda.amp.GradScaler(enabled=dtype == torch.float16)

    def preprocess_data(self):
        """
        Preprocess the data
        """
        print("Preprocessing the training data")
        self.dataloader.prepare_data(tokenizer=self.model.tokenizer)

    @torch.no_grad()
    def estimate_performance(self, model, tokenizer, eval_iters=1000):
        """Estimate the loss"""
        loss = {}
        perplexity = {}
        model.eval()
        for split in ["train", "val"]:
            losses = torch.zeros(eval_iters)
            perplexities = torch.zeros(eval_iters)
            for i in range(eval_iters):
                x, y = self.dataloader.get_batch(split)
                decoded_xs = [tokenizer.decode(x[i].tolist()) for i in range(x.size(0))]
                token_lengths = [x.size(1) for _ in range(x.size(0))]
                char_lengths = [len(decoded_x) for decoded_x in decoded_xs]
                with self.ctx:
                    output, _ = model(x)
                    losses[i] = self.loss_fn(output, y)
                    perplexities[i] = torch.exp(
                        losses[i] * sum(token_lengths) / sum(char_lengths)
                    )
            loss[split] = losses.mean().item()
            perplexity[split] = perplexities.mean().item()
        model.train()
        return loss, perplexity

    def _run_step(self):
        """Run a single step of training"""
        for _ in range(self.gradient_accumulation_steps):
            x, y = self.dataloader.get_batch("train")
            with self.ctx:
                output, aux_loss = self.model(x)
                loss = self.loss_fn(output, y)
                if aux_loss is not None:
                    loss += aux_loss
                loss = loss / self.gradient_accumulation_steps
            self.scaler.scale(loss).backward()
        grad_clip = self.cfg.trainer.optimizer.grad_clip
        if grad_clip != 0.0:
            self.scaler.unscale_(self.optimizer)
            torch.nn.utils.clip_grad_norm_(
                self.model.parameters(),
                grad_clip,
            )
        self.scaler.step(self.optimizer)
        self.scaler.update()

        self.optimizer.zero_grad(set_to_none=True)
        return loss

    def _save_model(self, iter_num=0):
        """
        store the current model checkpoint.
        """
        checkpoint = {
            "model": self.model.state_dict(),
            "optimizer": self.optimizer.state_dict(),
            "iter_num": iter_num,
            "config": self.cfg,
        }
        checkpoint_path = f"{self.checkpoint_dir}/ckpt_{iter_num}.pt"
        print(f"saving checkpoint to {checkpoint_path}")
        torch.save(checkpoint, checkpoint_path)

    def run_training_loop(self):
        """Run the training loop"""
        for iter_num in range(self.cfg.trainer.training.max_iters):
            t0 = time.time()
            if self.lr_scheduler is not None:
                lr = self.lr_scheduler.step(self.optimizer, iter_num)
            else:
                lr = self.optimizer.param_groups[0]["lr"]
            dropout = self.dropout_scheduler.step(self.model, iter_num)
            # estimate the loss on the train/val sets
            if not iter_num % self.cfg.trainer.training.eval_interval:
                losses, perplexities = self.estimate_performance(
                    self.model, tokenizer=self.model.tokenizer
                )
                print(
                    f"step {iter_num}: train loss {losses['train']:.4f}, val loss {losses['val']:.4f}"
                )
                print(
                    f"step {iter_num}: train perplexity {perplexities['train']:.4f}, val perplexity {perplexities['val']:.4f}"
                )
                if self.use_wandb:
                    wandb.log(
                        {
                            "iter": iter_num,
                            "train/loss": losses["train"],
                            "val/loss": losses["val"],
                            "lr": lr,
                            "dropout": dropout,
                            "train/perplexity": perplexities["train"],
                            "val/perplexity": perplexities["val"],
                        }
                    )
            # save checkpoints
            if not iter_num % self.cfg.trainer.training.checkpoint_interval:
                self._save_model(iter_num)

            loss = self._run_step()
            t1 = time.time()
            if not iter_num % self.cfg.trainer.training.log_interval:
                lossf = (
                    loss.item() * self.gradient_accumulation_steps
                )  # TODO double check
                print(
                    f"step {iter_num}: loss {lossf:.4f}, lr {lr:.1e}, dt {t1-t0:.1f}s"
                )
                if self.use_wandb:
                    wandb.log(
                        {
                            "iter": iter_num,
                            "loss": lossf,
                            "lr": lr,
                            "dropout": dropout,
                        }
                    )
        # save the final model
        self._save_model(iter_num)

    def train(self, seed=42):
        """Train the model"""
        utils.set_seed(seed)
        self.run_training_loop()<|MERGE_RESOLUTION|>--- conflicted
+++ resolved
@@ -44,12 +44,6 @@
         if self.use_wandb:
             self._setup_logging()
 
-<<<<<<< HEAD
-        self.model.to("cuda")
-
-
-=======
->>>>>>> 75bbf93b
     def _setup_logging(self):
         # set run name
         run_name = f"{self.cfg.core_model.core_model_type}_{self.cfg.model_shell.shell_type}_{self.cfg.trainer.dataset}_{self.cfg.model_shell.tokenizer}_{self.cfg.model_shell.vocab_size}"
