"""
Builds the individual components of the trainer,
and the trainer itself.
"""

import os

import torch
from torch.distributed import init_process_group

from models.experimental.hugging_face import MockTrainer
from trainers.base_trainer import BaseTrainer
<<<<<<< HEAD
from trainers.dataloader import (
    BaseDataloader,
    BytePoolingDataloader,
    ConversationalDataloader,
    NextTokenMLMDataloader,
=======
from trainers.datasets import (
    DatasetInterface,
    BaseDataset,
    BytePoolingDataset,
    DualBytePooling
)
from trainers.samplers import (
    BaseSampler,
>>>>>>> ae0c5da3
)
from trainers.loss_fn import (
    cross_entropy_loss_fn,
    masked_cross_entropy_loss_fn,
    next_token_mlm_loss_fn,
)
from trainers.optimizer import configure_nanoGPT_optimizer
from trainers.scheduler import (
    CosineLRScheduler,
    DropoutScheduler,
    LinearDropoutScheduler,
    LRScheduler,
    TriangleDropoutScheduler,
)

<<<<<<< HEAD
=======

import torch
from torch.distributed import init_process_group
import os
>>>>>>> ae0c5da3

def ddp_setup(rank, world_size):
    """
    Args:
        rank: Unique identifier of each process
        world_size: Total number of processes
    """
    # Get the master address and port from SLURM environment variables
    master_addr = os.environ.get("MASTER_ADDR", "localhost")
    master_port = os.environ.get("MASTER_PORT", "12355")

    # Set the environment variables for PyTorch distributed
    os.environ["MASTER_ADDR"] = master_addr
    os.environ["MASTER_PORT"] = master_port
    init_process_group(backend="nccl", rank=rank, world_size=world_size)
    torch.cuda.set_device(rank)


OPTIMIZER_DICT = {
    "nanoGPTadamW": lambda model, trainer_cfg: configure_nanoGPT_optimizer(
        model=model,
        weight_decay=trainer_cfg["weight_decay"],
        learning_rate=trainer_cfg["lr"],
        betas=(trainer_cfg["beta1"], trainer_cfg["beta2"]),
    ),
    "adamW": lambda model, trainer_cfg: torch.optim.AdamW(
        model.parameters(),
        lr=trainer_cfg["lr"],
        betas=(trainer_cfg["beta1"], trainer_cfg["beta2"]),
        weight_decay=trainer_cfg["weight_decay"],
    ),
}


def build_optimizer(model, optimizer_config):
    """
    Given the optimizer config, build the optimizer
    """
    return OPTIMIZER_DICT[optimizer_config["name"]](
        model=model, trainer_cfg=optimizer_config
    )


SCHEDULER_DICT = {
    "cosine": lambda trainer_cfg: CosineLRScheduler(
        warmup_iters=trainer_cfg["training"]["warmup_iters"],
        decay_iters=trainer_cfg["training"]["lr_decay_iters"],
        lr=trainer_cfg["optimizer"]["lr"],
        min_lr=trainer_cfg["optimizer"]["min_lr"],
    ),
    "constant": lambda trainer_cfg: LRScheduler(
        lr=trainer_cfg["optimizer"]["lr"],
    ),
}


def build_lr_scheduler(trainer_cfg):
    """
    Given the trainer config, build the LR scheduler.build_model
    """
    return SCHEDULER_DICT[trainer_cfg["lr_scheduler"]["name"]](trainer_cfg=trainer_cfg)


def build_dropout_scheduler(trainer_cfg):
    """
    Given the trainer config, build the dropout scheduler.
    """
    if trainer_cfg["dropout_scheduler"]["dropout_type"] == "constant":
        return DropoutScheduler(trainer_cfg["dropout_scheduler"]["dropout"])
    if trainer_cfg["dropout_scheduler"]["dropout_type"] == "linear":
        return LinearDropoutScheduler(
            start_dropout_p=trainer_cfg["dropout_scheduler"]["start_dropout_p"],
            end_dropout_p=trainer_cfg["dropout_scheduler"]["end_dropout_p"],
            start_iter=trainer_cfg["dropout_scheduler"]["start_iter"],
            end_iter=trainer_cfg["dropout_scheduler"]["end_iter"],
        )
    if trainer_cfg["dropout_scheduler"]["dropout_type"] == "triangle":
        return TriangleDropoutScheduler(
            dropout_trough=trainer_cfg["dropout_scheduler"]["dropout_trough"],
            dropout_peak=trainer_cfg["dropout_scheduler"]["dropout_peak"],
            num_iterations=trainer_cfg["dropout_scheduler"]["num_iterations"],
            num_cycles=trainer_cfg["dropout_scheduler"]["num_cycles"],
        )
    raise NotImplementedError(
        f"dropout scheduler {trainer_cfg['dropout_scheduler']['dropout_type']} not implemented."
    )


DATASET_DICT: dict[str, DatasetInterface] = {
    "standard": BaseDataset,
    "byte_pooling": BytePoolingDataset,
    "dual_byte_pooling": DualBytePooling
}


def build_dataset(cfg, split):
    """
    Given the config, build the dataloader
    """
    return DATASET_DICT[cfg.trainer["dataloader"]["name"]](
        cfg=cfg,
        split=split
    )


DATASAMPLER_DICT = {
    "standard": BaseSampler
}

def build_datasampler(dataset, sampling, batch_size):
    """
    Given the dataset and the sampling method, build the dataloader
    """
    return DATASAMPLER_DICT[sampling](
        data_source=dataset,
        batch_size=batch_size,
    )



LOSS_FN_DICT = {
    "cross_entropy": cross_entropy_loss_fn,
    "next_token_mlm": next_token_mlm_loss_fn,
    "masked_cross_entropy": masked_cross_entropy_loss_fn,
}


def build_loss_fn(loss_fn_name):
    """
    Given the loss function name, build the loss function
    """
    return LOSS_FN_DICT[loss_fn_name]


TRAINER_DICT = {
    "base_trainer": BaseTrainer,
    "mock_trainer": MockTrainer,
}


def build_trainer(cfg, model, gpu_id):
    """
    Given a config, this function builds a trainer
    and all relevant components of it.
    """

    # build optimizer
    optimizer = build_optimizer(model=model, optimizer_config=cfg.trainer["optimizer"])

    # build LR scheduler
    lr_scheduler = build_lr_scheduler(trainer_cfg=cfg.trainer)

    # build dropout scheduler
    dropout_scheduler = build_dropout_scheduler(trainer_cfg=cfg.trainer)

    # build dataloder
    train_dataset = build_dataset(cfg=cfg, split="train")
    val_dataset = build_dataset(cfg=cfg, split="val")

    # initialize datasamplers
    train_data_sampler = build_datasampler(
        dataset=train_dataset,
        sampling=cfg["trainer"]["datasampling"]["name"],
        batch_size=cfg["trainer"]["training"]["batch_size"]*cfg["trainer"]["training"]["gradient_accumulation_steps"],
    )
    val_data_sampler = build_datasampler(
        dataset=val_dataset,
        sampling=cfg["trainer"]["datasampling"]["name"],
        batch_size=cfg["trainer"]["training"]["batch_size"]*cfg["trainer"]["training"]["gradient_accumulation_steps"]
    )

    # wrap in dataloaders
    train_dataloader = torch.utils.data.DataLoader(
        dataset=train_dataset,
        batch_size=cfg["trainer"]["training"]["batch_size"],
        sampler=train_data_sampler,
        num_workers=1,
    )
    val_dataloader = torch.utils.data.DataLoader(
        dataset=val_dataset,
        batch_size=cfg["trainer"]["training"]["batch_size"],
        sampler=val_data_sampler,
        num_workers=1,
    )


    # build loss function
    loss_fn = build_loss_fn(loss_fn_name=cfg.trainer["loss_fn"]["name"])

    # build the trainer
    print(cfg.trainer["training"]["trainer_type"])
    trainer = TRAINER_DICT[cfg.trainer["training"]["trainer_type"]](
        cfg=cfg,
        model=model,
        optimizer=optimizer,
        lr_scheduler=lr_scheduler,
        dropout_scheduler=dropout_scheduler,
        train_dataloader=train_dataloader,
        val_dataloader=val_dataloader,
        loss_fn=loss_fn,
        gpu_id=gpu_id,
    )

    return trainer<|MERGE_RESOLUTION|>--- conflicted
+++ resolved
@@ -10,22 +10,11 @@
 
 from models.experimental.hugging_face import MockTrainer
 from trainers.base_trainer import BaseTrainer
-<<<<<<< HEAD
-from trainers.dataloader import (
-    BaseDataloader,
-    BytePoolingDataloader,
-    ConversationalDataloader,
-    NextTokenMLMDataloader,
-=======
 from trainers.datasets import (
-    DatasetInterface,
     BaseDataset,
     BytePoolingDataset,
-    DualBytePooling
-)
-from trainers.samplers import (
-    BaseSampler,
->>>>>>> ae0c5da3
+    DatasetInterface,
+    DualBytePooling,
 )
 from trainers.loss_fn import (
     cross_entropy_loss_fn,
@@ -33,6 +22,7 @@
     next_token_mlm_loss_fn,
 )
 from trainers.optimizer import configure_nanoGPT_optimizer
+from trainers.samplers import BaseSampler
 from trainers.scheduler import (
     CosineLRScheduler,
     DropoutScheduler,
@@ -41,13 +31,6 @@
     TriangleDropoutScheduler,
 )
 
-<<<<<<< HEAD
-=======
-
-import torch
-from torch.distributed import init_process_group
-import os
->>>>>>> ae0c5da3
 
 def ddp_setup(rank, world_size):
     """
@@ -139,7 +122,7 @@
 DATASET_DICT: dict[str, DatasetInterface] = {
     "standard": BaseDataset,
     "byte_pooling": BytePoolingDataset,
-    "dual_byte_pooling": DualBytePooling
+    "dual_byte_pooling": DualBytePooling,
 }
 
 
@@ -147,15 +130,11 @@
     """
     Given the config, build the dataloader
     """
-    return DATASET_DICT[cfg.trainer["dataloader"]["name"]](
-        cfg=cfg,
-        split=split
-    )
-
-
-DATASAMPLER_DICT = {
-    "standard": BaseSampler
-}
+    return DATASET_DICT[cfg.trainer["dataloader"]["name"]](cfg=cfg, split=split)
+
+
+DATASAMPLER_DICT = {"standard": BaseSampler}
+
 
 def build_datasampler(dataset, sampling, batch_size):
     """
@@ -165,7 +144,6 @@
         data_source=dataset,
         batch_size=batch_size,
     )
-
 
 
 LOSS_FN_DICT = {
@@ -211,12 +189,14 @@
     train_data_sampler = build_datasampler(
         dataset=train_dataset,
         sampling=cfg["trainer"]["datasampling"]["name"],
-        batch_size=cfg["trainer"]["training"]["batch_size"]*cfg["trainer"]["training"]["gradient_accumulation_steps"],
+        batch_size=cfg["trainer"]["training"]["batch_size"]
+        * cfg["trainer"]["training"]["gradient_accumulation_steps"],
     )
     val_data_sampler = build_datasampler(
         dataset=val_dataset,
         sampling=cfg["trainer"]["datasampling"]["name"],
-        batch_size=cfg["trainer"]["training"]["batch_size"]*cfg["trainer"]["training"]["gradient_accumulation_steps"]
+        batch_size=cfg["trainer"]["training"]["batch_size"]
+        * cfg["trainer"]["training"]["gradient_accumulation_steps"],
     )
 
     # wrap in dataloaders
@@ -232,7 +212,6 @@
         sampler=val_data_sampler,
         num_workers=1,
     )
-
 
     # build loss function
     loss_fn = build_loss_fn(loss_fn_name=cfg.trainer["loss_fn"]["name"])
