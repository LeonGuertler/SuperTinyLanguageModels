<<<<<<< HEAD

arch:
  model: "baseline"
  tokenizer: "gpt2"
  context_window: 512
  vocab_size: 50304
  depth: 12
  hidden_dim: 768
  num_heads: 12
  mlp_dim: 3072
  dropout: 0.0
  bias: False


training:
  dataset: "simple_en_wiki"
  seed: 489
  batch_size: 24
  gradient_accumulation_steps: 2
  max_iters: 100000
  lr_decay_iters: 100000
  warmup_iters: 1000
  eval_interval: 5000
  log_interval: 1
  eval_iters: 200


  optimizer:
    type: "AdamW"
    lr: 1e-4
    weight_decay: 0.01
    beta1: 0.9
    beta2: 0.95
    grad_clip: 1.0
    decay_lr: True 
    warmup_iters: 5000
    min_lr: 1e-5
=======
defaults:
  - _self_
  - general: default
  - model: baseline
  - trainer: baseline
>>>>>>> 25f46a02
<|MERGE_RESOLUTION|>--- conflicted
+++ resolved
@@ -1,45 +1,5 @@
-<<<<<<< HEAD
-
-arch:
-  model: "baseline"
-  tokenizer: "gpt2"
-  context_window: 512
-  vocab_size: 50304
-  depth: 12
-  hidden_dim: 768
-  num_heads: 12
-  mlp_dim: 3072
-  dropout: 0.0
-  bias: False
-
-
-training:
-  dataset: "simple_en_wiki"
-  seed: 489
-  batch_size: 24
-  gradient_accumulation_steps: 2
-  max_iters: 100000
-  lr_decay_iters: 100000
-  warmup_iters: 1000
-  eval_interval: 5000
-  log_interval: 1
-  eval_iters: 200
-
-
-  optimizer:
-    type: "AdamW"
-    lr: 1e-4
-    weight_decay: 0.01
-    beta1: 0.9
-    beta2: 0.95
-    grad_clip: 1.0
-    decay_lr: True 
-    warmup_iters: 5000
-    min_lr: 1e-5
-=======
 defaults:
   - _self_
   - general: default
   - model: baseline
-  - trainer: baseline
->>>>>>> 25f46a02
+  - trainer: baseline