--- conflicted
+++ resolved
@@ -40,13 +40,8 @@
     max_iters: 25000
     lr_decay_iters: 25000
     warmup_iters: 5000
-<<<<<<< HEAD
-    eval_interval: 1000
-    log_interval: 1
-=======
     eval_interval: 5000
     log_interval: 100
->>>>>>> bbb60c40
     eval_iters: 200
     checkpoint_interval: 1000000000.0
     run_profiler: false
@@ -71,11 +66,7 @@
 general:
   logging:
     wandb_log: true
-<<<<<<< HEAD
-    wandb_project: TinyUniverse
-=======
     wandb_project: SuperTinyLanguageModels
->>>>>>> bbb60c40
   paths:
     output_dir: outputs
     data_dir: data
