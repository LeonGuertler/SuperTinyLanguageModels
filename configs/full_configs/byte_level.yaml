model:
  core_model:
    core_model_type: generic
    num_layers: 10
    ffn:
      ffn_type: swiglu
      ffn_dim: 1536
      normalization: rms_norm
      bias: false
    attn:
      attn_type: generic
      num_heads: 16
      normalization: rms_norm
      group_size: 4
      bias: false
      is_causal: true
  embedder:
    tokenizer_type: "gpt2"
    byte_tokenizer_type: "bpe"
    embedding_model_type: byte_level
    byte_context_window: 12
    dataset_name: simple_en_wiki
  lm_head:
    normalization: rms_norm
    bias: false
    lm_head_type: byte_level

  hidden_dim: 768
  context_window: 512
  vocab_size: 50257
  byte_vocab_size: 258
  byte_context_window: 12
  byte_embedding_dim: 128
  model_shell_type: standard
  embedding_weight_tying: false
  positional_encoding_type: rope
trainer:
  dropout_scheduler:
    dropout_type: constant
    dropout: 0.1
    start_dropout_p: 0.0
    end_dropout_p: 0.1
    start_iter: 0
    end_iter: 10000
  dataset: simple_en_wiki
  training:
    trainer_type: base_trainer
    batch_size: 24
    gradient_accumulation_steps: 20
    max_iters: 50000
    lr_decay_iters: 50000
    warmup_iters: 5000
    eval_interval: 5000
    log_interval: 100
    eval_iters: 200
    checkpoint_interval: 1000000000.0
    run_profiler: false
  optimizer:
    name: nanoGPTadamW
    lr: 0.0018
    min_lr: 6.0e-05
    weight_decay: 0.1
    beta1: 0.9
    beta2: 0.99
    grad_clip: 1.0
    decay_lr: true
    warmup_iters: 5000
  lr_scheduler:
    name: cosine
  dataloader:
    name: byte_pooling
  loss_fn:
<<<<<<< HEAD
    name: masked_cross_entropy
=======
    name: cross_entropy
  eval:
    benchmarks:
      - "winograd"
      - "hellaswag"
      - "arc"
      - "mmlu"
      - "blimp"
    num_samples: 1000
    evaluator: "mcq"

>>>>>>> c3fb7f24
general:
  logging:
    wandb_log: true
    wandb_project: SuperTinyLanguageModels
  paths:
    output_dir: outputs
    data_dir: data
    checkpoint_dir: checkpoints
  seed: 489
  device: cuda<|MERGE_RESOLUTION|>--- conflicted
+++ resolved
@@ -70,10 +70,7 @@
   dataloader:
     name: byte_pooling
   loss_fn:
-<<<<<<< HEAD
     name: masked_cross_entropy
-=======
-    name: cross_entropy
   eval:
     benchmarks:
       - "winograd"
@@ -84,7 +81,6 @@
     num_samples: 1000
     evaluator: "mcq"
 
->>>>>>> c3fb7f24
 general:
   logging:
     wandb_log: true
