"""
The main training code
"""
import os
os.environ["CUDA_VISIBLE_DEVICES"] = "3"

import hydra

from models.build_models import build_model
from trainers.build_trainers import build_trainer, ddp_setup
from trainers.utils import create_folder_structure, init_print_override, restore_print_override

import torch
from torch.distributed import destroy_process_group
import torch.multiprocessing as mp

def ddp_main(rank, world_size, cfg):
    """
    Main function for distributed training
    """
    os.environ["GLOBAL_RANK"] = str(rank)

    original_print = init_print_override()

    try:
        print("Rank: ", rank, "World Size: ", world_size)
        ddp_setup(rank=rank, world_size=world_size)

        model = build_model(model_cfg=cfg["model"])
        model.to(cfg["general"]["device"])
        model.train()
        print(f"Rank{rank} Model built")
        # load the relevant trainer
        trainer = build_trainer(
            cfg=cfg,
            model=model,
            gpu_id=rank
        )
        print(f"Rank{rank} Trainer built")
        # preprocess the training data
        trainer.preprocess_data()
        print(f"Rank{rank} Data preprocessed")
        # train the model
        trainer.train()
    
    finally:
        # clean up
        destroy_process_group()

        # restore the print function
        restore_print_override(original_print)


@hydra.main(config_path="configs", config_name="train")
def main(cfg):
    world_size = torch.cuda.device_count()
    
    if "full_configs" in cfg:
        cfg = cfg["full_configs"]
    cfg["general"]["paths"]["data_dir"] = hydra.utils.to_absolute_path(
        cfg["general"]["paths"]["data_dir"]
    ) # must be done before multiprocessing or else the path is wrong?

    create_folder_structure(path_config=cfg["general"]["paths"])

<<<<<<< HEAD
    mp.spawn(
        ddp_main,
        args=(world_size, cfg),
        nprocs=world_size,
        join=True,
=======
    model = build_model(model_cfg=cfg["model"])
    model.to(cfg["general"]["device"])
    model.train()
    print(model)
    
    # load the relevant trainer
    trainer = build_trainer(
        cfg=cfg,
        model=model,
>>>>>>> c79814d2
    )

    # Additional cleanup to prevent leaked semaphores
    for process in mp.active_children():
        process.terminate()
        process.join()


if __name__ == "__main__":
    # pylint: disable=no-value-for-parameter
    main()
    # pylint: enable=no-value-for-parameter<|MERGE_RESOLUTION|>--- conflicted
+++ resolved
@@ -2,7 +2,6 @@
 The main training code
 """
 import os
-os.environ["CUDA_VISIBLE_DEVICES"] = "3"
 
 import hydra
 
@@ -63,23 +62,11 @@
 
     create_folder_structure(path_config=cfg["general"]["paths"])
 
-<<<<<<< HEAD
     mp.spawn(
         ddp_main,
         args=(world_size, cfg),
         nprocs=world_size,
         join=True,
-=======
-    model = build_model(model_cfg=cfg["model"])
-    model.to(cfg["general"]["device"])
-    model.train()
-    print(model)
-    
-    # load the relevant trainer
-    trainer = build_trainer(
-        cfg=cfg,
-        model=model,
->>>>>>> c79814d2
     )
 
     # Additional cleanup to prevent leaked semaphores
