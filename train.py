--- conflicted
+++ resolved
@@ -1,37 +1,19 @@
-<<<<<<< HEAD
-import hydra.utils
-from omegaconf import DictConfig, OmegaConf
-from trainers import base_trainer
-
-
-@hydra.main(config_path="configs/train/", config_name="baseline.yaml")
-def main(model_cfg: DictConfig) -> None:
-    # Load the general config file
-    general_cfg_path = hydra.utils.to_absolute_path("configs/general_config.yaml")
-    general_cfg = OmegaConf.load(general_cfg_path)
-
-    # Merge the general configuration with the nanoGPT configuration
-    cfg = OmegaConf.merge(general_cfg, model_cfg)
-
-    # Trainer
-    trainer = base_trainer.build_trainer(cfg)
-    trainer.train()
-=======
 """
 The main training code
 """
+
 import hydra
+import hydra.utils
 
 from trainers.build_trainers import build_trainer
 from trainers.utils import create_folder_structure
 
+
 @hydra.main(config_path="configs/train", config_name="baseline")
 def main(cfg):
     # create necessary folder structure
-    create_folder_structure(
-        path_config=cfg["general"]["paths"]
-    )
-    
+    create_folder_structure(path_config=cfg["general"]["paths"])
+
     # load the relevant trainer
     trainer = build_trainer(
         cfg=cfg,
@@ -43,9 +25,7 @@
     trainer.train()
 
 
-
 if __name__ == "__main__":
+    # pylint: disable=no-value-for-parameter
     main()
->>>>>>> 0b5e1dbc
-
-
+    # pylint: enable=no-value-for-parameter