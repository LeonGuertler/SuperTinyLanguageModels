--- conflicted
+++ resolved
@@ -1,221 +1,3 @@
-<<<<<<< HEAD
-import os, time, math, pickle, hydra
-from omegaconf import DictConfig, OmegaConf
-from contextlib import nullcontext
-
-import numpy as np
-import torch
-
-from models.build_models import build_model
-
-
-@torch.no_grad()
-def estimate_loss(model, eval_iters, ctx):
-    out = {}
-    model.eval()
-    for split in ["train"]:
-        losses = torch.zeros(eval_iters)
-        for k in range(eval_iters):
-            X, Y = model.get_batch(split)
-            with ctx:
-                _, loss = model(X, Y)
-            losses[k] = loss.item()
-        out[split] = losses.mean()
-    model.train()
-    return out
-
-
-def get_lr(it, warmup_iters, lr_decay_iters, learning_rate, min_lr):
-    # 1) linear warmup for warmup_iters steps
-    if it < warmup_iters:
-        return learning_rate * it / warmup_iters
-    # 2) if it > lr_decay_iters, return min learning rate
-    if it > lr_decay_iters:
-        return min_lr
-    # 3) in between, use cosine decay down to min learning rate
-    decay_ratio = (it - warmup_iters) / (lr_decay_iters - warmup_iters)
-    assert 0 <= decay_ratio <= 1
-    coeff = 0.5 * (1.0 + math.cos(math.pi * decay_ratio))  # coeff ranges 0..1
-    return min_lr + coeff * (learning_rate - min_lr)
-
-
-@hydra.main(config_path="configs/train/", config_name="baseline.yaml")
-def main(model_cfg: DictConfig) -> None:
-    print(model_cfg)
-    # Load the general config file
-    general_cfg_path = hydra.utils.to_absolute_path("configs/general_config.yaml")
-    general_cfg = OmegaConf.load(general_cfg_path)
-
-    # Merge the general configuration with the nanoGPT configuration
-    cfg = OmegaConf.merge(general_cfg, model_cfg)
-
-    # set the random seed
-    torch.manual_seed(cfg.training.seed)
-    np.random.seed(cfg.training.seed)
-
-    # specify the device and dtype for training
-    # device = "cuda"
-    device = "cuda" if torch.cuda.is_available() else "cpu"
-    print(device)
-    dtype = (
-        "bfloat16"
-        if torch.cuda.is_available() and torch.cuda.is_bf16_supported()
-        else "float16"
-    )
-    compile = True
-
-    torch.backends.cuda.matmul.allow_tf32 = True  # allow tf32 on matmul
-    torch.backends.cudnn.allow_tf32 = True  # allow tf32 on cudnn
-    device_type = (
-        "cuda" if "cuda" in device else "cpu"
-    )  # for later use in torch.autocast
-
-    ptdtype = {
-        "float32": torch.float32,
-        "bfloat16": torch.bfloat16,
-        "float16": torch.float16,
-    }[dtype]
-    ctx = (
-        nullcontext()
-        if device_type == "cpu"
-        else torch.amp.autocast(device_type=device_type, dtype=ptdtype)
-    )
-    scaler = torch.cuda.amp.GradScaler(enabled=(dtype == "float16"))
-
-    tokens_pre_iteration = (
-        cfg.training.gradient_accumulation_steps
-        * cfg.training.batch_size
-        * cfg.arch.context_window
-    )
-    print(f"Tokens per iteration: {tokens_pre_iteration}")
-
-    iter_num = 0
-    best_val_loss = 1e9
-
-    # model
-    model = build_model(config=cfg)
-    model.to(device)
-
-    # optimizer
-    optimizer = model.configure_optimizers(
-        weight_decay=cfg.training.optimizer.weight_decay,
-        learning_rate=cfg.training.optimizer.lr,
-        betas=(cfg.training.optimizer.beta1, cfg.training.optimizer.beta2),
-        device_type=device,
-    )
-
-    # start logging
-    if cfg.logging.wandb_log:
-        run_name = f"{cfg['arch']['model']}_{cfg['training']['dataset']}_{cfg['arch']['tokenizer']}"
-        import wandb
-
-        wandb.init(
-            project=cfg.logging.wandb_project,
-            config=OmegaConf.to_container(cfg),
-            name=run_name,
-        )
-
-    # start training
-    X, y = model.get_batch(device=device)
-    t0 = time.time()
-
-    while True:
-        # determine and set the learning rate for this iteration
-        lr = get_lr(
-            iter_num,
-            cfg.training.warmup_iters,
-            cfg.training.lr_decay_iters,
-            cfg.training.optimizer.lr,
-            cfg.training.optimizer.min_lr,
-        )
-        for param_group in optimizer.param_groups:
-            param_group["lr"] = lr
-
-        # evaluate the loss on train/val sets
-        if not iter_num % cfg.training.eval_interval:
-            losses = estimate_loss(model, cfg.training.eval_iters, ctx)
-
-            print(f"step {iter_num}: train loss {losses['train']:.4f}")
-            if cfg.logging.wandb_log:
-                wandb.log(
-                    {
-                        "iter": iter_num,
-                        "train/loss": losses["train"],
-                        # "val/loss": losses["val"],
-                        "lr": lr,
-                    }
-                )
-
-        # save every 25 000 iterations
-        if not iter_num % 25000:
-            checkpoint = {
-                "model": model.state_dict(),
-                "optimizer": optimizer.state_dict(),
-                "iter_num": iter_num,
-                "best_val_loss": best_val_loss,
-                "config": cfg,
-            }
-            print(f"saving checkpoint to {general_cfg.paths.output_dir}")
-            torch.save(checkpoint, f"ckpt_{iter_num}.pt")
-
-        for micro_step in range(cfg.training.gradient_accumulation_steps):
-            with ctx:
-                logits, loss = model(X, y)
-                loss = loss / cfg.training.gradient_accumulation_steps
-
-            X, y = model.get_batch(device=device)
-            scaler.scale(loss).backward()
-
-        if cfg.training.optimizer.grad_clip != 0.0:
-            scaler.unscale_(optimizer)
-            torch.nn.utils.clip_grad_norm_(
-                model.parameters(), cfg.training.optimizer.grad_clip
-            )
-
-        # step the optimizer and scaler if training in fp16
-        scaler.step(optimizer)
-        scaler.update()
-
-        # flush gradients asap
-        optimizer.zero_grad(set_to_none=True)
-
-        # timing and logging
-        t1 = time.time()
-        dt = t1 - t0
-        t0 = t1
-        if not iter_num % cfg.training.log_interval:
-            lossf = loss.item() * cfg.training.gradient_accumulation_steps
-            print(f"step {iter_num}: loss {lossf:.4f}, lr {lr:.1e}, dt {dt:.1f}s")
-            if cfg.logging.wandb_log:
-                wandb.log(
-                    {
-                        "iter": iter_num,
-                        "train/loss": lossf,
-                        # "val/loss": losses["val"],
-                        "lr": lr,
-                    }
-                )
-
-        iter_num += 1
-
-        if iter_num > cfg.training.max_iters:
-            break
-
-    # save the model
-    checkpoint = {
-        "model": model.state_dict(),
-        "optimizer": optimizer.state_dict(),
-        "iter_num": iter_num,
-        "best_val_loss": best_val_loss,
-        "config": cfg,
-    }
-    print(f"saving checkpoint to {general_cfg.output_dir}")
-    torch.save(checkpoint, "ckpt.pt")
-
-
-if __name__ == "__main__":
-    main()
-=======
 """
 The main training code
 """
@@ -255,5 +37,4 @@
 if __name__ == "__main__":
     # pylint: disable=no-value-for-parameter
     main()
-    # pylint: enable=no-value-for-parameter
->>>>>>> 25f46a02
+    # pylint: enable=no-value-for-parameter