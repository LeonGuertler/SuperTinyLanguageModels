"""
A simple implementation of the Byte Pair Encoding tokenizer, based on
https://github.com/karpathy/minbpe and sped up using https://t.co/MkTecNoWNP
by https://twitter.com/lexandermorgan/status/1778793836929495098.

Original Paper: https://arxiv.org/abs/1508.07909v5
"""

import os
from heapq import nlargest

from tqdm import tqdm

from models.components.tokenizers import utils
from trainers.utils import load_data


class BPETokenizer:
    def __init__(self, vocab_size, dataset_name):
        """
        Check if the specific tokenizer already exists, if not, create it.
        """
        self.vocab_size = vocab_size
        self.dataset_name = dataset_name
        self.special_tokens = {
            "<|pad|>": vocab_size - 2,
            "<|endoftext|>": vocab_size - 1,
        }

<<<<<<< HEAD
        assert self.vocab_size > 256 + len(
            self.special_tokens
        ), "Vocab size too small! Must be > 256+len(special_tokens))"
=======
        assert self.vocab_size >= 256+len(self.special_tokens), "Vocab size too small! Must be > 256+len(special_tokens))"

>>>>>>> 33d614f6

        if not utils.check_if_tokenizer_exists(
            tokenizer_type="bpe", vocab_size=vocab_size, dataset_name=dataset_name
        ):
            # train the tokenizer and save it
            self._train_tokenizer()
            self._save()

        else:
            # load the stored tokenizer
            self._load()

        self.eot_token = self.special_tokens["<|endoftext|>"]

    def encode(self, text):
        """
        Encode the text into Byte Pair Encoding tokens.
        """
        text_bytes = text.encode("utf-8")  # raw bytes
        ids = list(text_bytes)  # list of integers in range 0..255
        while len(ids) >= 2:
            # find the pair with the lowest merge index
            stats = utils.get_stats(ids)
            pair = min(stats, key=lambda p: self.merges.get(p, float("inf")))
            # subtle: if there are no more merges available, the key will
            # result in an inf for every single pair, and the min will be
            # just the first pair in the list, arbitrarily
            # we can detect this terminating case by a membership check
            if pair not in self.merges:
                break  # nothing else can be merged anymore
            # otherwise let's merge the best pair (lowest merge index)
            idx = self.merges[pair]
            ids = utils.merge(ids, pair, idx)
        return ids

    def decode(self, tokens):
        """
        Decode the Byte Pair Encoding tokens back into text.
        """
        text_bytes = b"".join(self.vocab[idx] for idx in tokens)
        text = text_bytes.decode("utf-8", errors="replace")
        return text

    def _train_tokenizer(self, verbose=True):
        """
        Train the Byte Pair Encoding tokenizer
        on the given dataset.
        """
        # load the dataset
        dataset = load_data(dataset_name=self.dataset_name)

        # convert it into a large string
        dataset_text = "".join(dataset["train"]["text"])

        # preprocess the input text
        text_bytes = dataset_text.encode("utf-8")
        text_bytes = [*map(int, text_bytes)]
        ids = list(text_bytes)
        current_vocab_size = 256
        num_merges = self.vocab_size - current_vocab_size - len(self.special_tokens)
        max_clutch_size = 64

        # iteratively merge the most frequent pair
        merges = {}  # (int, int) -> int

        with tqdm(total=num_merges, desc="Training BPE", disable=not verbose) as pbar:
            while num_merges > 0:
                stats = utils.get_stats(ids)
                top_pairs = nlargest(
                    min(max_clutch_size, num_merges), stats, key=stats.get
                )
                pairs_to_merge = {}
                first_seen = set()
                second_seen = set()
                for pair in top_pairs:
                    if pair[0] in second_seen or pair[1] in first_seen:
                        first_seen.add(pair[0])
                        second_seen.add(pair[1])
                        continue  # skip this pair but keep looking for mergeable top_pairs
                    first_seen.add(pair[0])
                    second_seen.add(pair[1])
                    pairs_to_merge[pair] = current_vocab_size
                    current_vocab_size += 1
                    num_merges -= 1
                    pbar.update(1)

                ids = utils.multi_merge(ids, pairs_to_merge)
                merges.update(pairs_to_merge)

        # save as class variable
        self.merges = merges
        self.vocab = self._build_vocab()

    def _build_vocab(self):
        """
        Build the vocabulary from the merges.
        """
        vocab = {idx: bytes([idx]) for idx in range(256)}
        for (p0, p1), idx in self.merges.items():
            vocab[idx] = vocab[p0] + vocab[p1]
        for special, idx in self.special_tokens.items():
            vocab[idx] = special.encode("utf-8")
        return vocab

    def _save(self):
        """
        Save the tokenizer as a .model file, and save the vocabulary
        for easy debugging as a .vocab file.
        """
        tokenizer_folder, tokenizer_path = utils.get_tokenizer_path(
            tokenizer_type="bpe",
            vocab_size=self.vocab_size,
            dataset_name=self.dataset_name,
        )
        # create folder if necessary
        if not os.path.exists(tokenizer_folder):
            os.makedirs(tokenizer_folder)

        # store the .model file
        with open(tokenizer_path, "w") as f:
            # write the merges
            for idx1, idx2 in self.merges:
                f.write(f"{idx1} {idx2}\n")

        # store the .vocab file
        vocab_path = tokenizer_path.replace(".model", ".vocab")
        inverted_merges = {idx: pair for pair, idx in self.merges.items()}
        with open(vocab_path, "w", encoding="utf-8") as f:
            for idx, token in self.vocab.items():
                # try rendering the tokens
                s = utils.render_token(token)
                # find the children of this token, if any
                if idx in inverted_merges:
                    # if this token has children, render it nicely as a merge
                    idx0, idx1 = inverted_merges[idx]
                    s0 = utils.render_token(self.vocab[idx0])
                    s1 = utils.render_token(self.vocab[idx1])
                    f.write(f"[{s0}][{s1}] -> [{s}] {idx}\n")
                else:
                    # otherwise this is leaf token, just print it
                    # (this should just be the first 256 tokens, the bytes)
                    f.write(f"[{s}] {idx}\n")

    def _load(self):
        """
        Load the .model file of merges and build
        the vocabulary.
        """
        _, tokenizer_path = utils.get_tokenizer_path(
            tokenizer_type="bpe",
            vocab_size=self.vocab_size,
            dataset_name=self.dataset_name,
        )

        merges = {}
        idx = 256
        with open(tokenizer_path, "r", encoding="utf-8") as f:
            # read the merges
            for line in f:
                idx1, idx2 = map(int, line.split())
                merges[(idx1, idx2)] = idx
                idx += 1
        self.merges = merges
        self.vocab = self._build_vocab()<|MERGE_RESOLUTION|>--- conflicted
+++ resolved
@@ -27,14 +27,11 @@
             "<|endoftext|>": vocab_size - 1,
         }
 
-<<<<<<< HEAD
+
         assert self.vocab_size > 256 + len(
             self.special_tokens
         ), "Vocab size too small! Must be > 256+len(special_tokens))"
-=======
-        assert self.vocab_size >= 256+len(self.special_tokens), "Vocab size too small! Must be > 256+len(special_tokens))"
 
->>>>>>> 33d614f6
 
         if not utils.check_if_tokenizer_exists(
             tokenizer_type="bpe", vocab_size=vocab_size, dataset_name=dataset_name
