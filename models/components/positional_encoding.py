--- conflicted
+++ resolved
@@ -27,21 +27,29 @@
         # check device
         input(x.size())
         input(x.device)
-        input(self.pe(torch.arange(x.size(1), device=x.device)).unsqueeze(0).to(x.device).size())
-        input(self.pe(torch.arange(x.size(1), device=x.device)).unsqueeze(0).to(x.device).device)
         input(
-            (x+self.pe(torch.arange(x.size(1), device=x.device)).unsqueeze(0).to(x.device)).size()
+            self.pe(torch.arange(x.size(1), device=x.device))
+            .unsqueeze(0)
+            .to(x.device)
+            .size()
+        )
+        input(
+            self.pe(torch.arange(x.size(1), device=x.device))
+            .unsqueeze(0)
+            .to(x.device)
+            .device
+        )
+        input(
+            (
+                x
+                + self.pe(torch.arange(x.size(1), device=x.device))
+                .unsqueeze(0)
+                .to(x.device)
+            ).size()
         )
 
         if len(x.shape) >= 2:
-<<<<<<< HEAD
             return x + (self.pe(torch.arange(x.size(1), device=x.device)).unsqueeze(0))
-=======
-            return x + (
-                self.pe(torch.arange(x.size(1), device=x.device)).unsqueeze(0)
-                #.to(x.device)
-            )
->>>>>>> 5e6834c5
         else:
             return x + self.pe(torch.arange(x.size(1), device=x.device))
 
@@ -65,8 +73,8 @@
     "learned": lambda dim, size: LearnedPosEncoding(
         hidden_dim=dim, context_window=size
     ),
-    "rope": lambda dim, size: IdentityEncoding(),
-    "none": lambda dim, size: IdentityEncoding(),
+    "rope": lambda dim, _: IdentityEncoding(),
+    "none": lambda dim, _: IdentityEncoding(),
 }
 
 
