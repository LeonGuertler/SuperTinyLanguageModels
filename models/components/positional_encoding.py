--- conflicted
+++ resolved
@@ -48,28 +48,6 @@
 class SinCosPosEncoding(
     torch.nn.Module
 ):
-<<<<<<< HEAD
-    def __init__(self, hidden_dim, context_window):
-        super().__init__()
-        self.hidden_dim = hidden_dim
-        self.context_window = context_window
-
-    def forward(self, x):
-        """
-        Takes the input tensor and returns it positionally encoded.
-        Args:
-            x: torch.tensor(B, S, H)
-        Returns:
-            x: torch.tensor(B, S, H)
-        """
-        pos = torch.arange(x.size(1), device=x.device).unsqueeze(0)
-        dim = torch.arange(self.hidden_dim, device=x.device).unsqueeze(0)
-        pe = pos / torch.pow(10000, 2 * (dim // 2) / self.hidden_dim)
-        pe[:, 0::2] = torch.sin(pe[:, 0::2])
-        pe[:, 1::2] = torch.cos(pe[:, 1::2])
-        return x + pe
-
-=======
     """SinCos encoding taken from:
     \\url{https://github.com/pytorch/examples/blob/main/word_language_model/model.py#L65}
     As used in the Vaiswani et al. paper..."""
@@ -91,7 +69,6 @@
         """Add the pe to the input tensor."""
         # x of shape (B, S, H)
         return x + self.pe[:, :x.size(1)]
->>>>>>> 17b6238d
 
 
 POS_ENCODING_DICT = {
