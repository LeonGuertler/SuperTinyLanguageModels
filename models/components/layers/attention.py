"""
A collection of attention layers.
"""

import torch
import torch.nn as nn


class SelfAttention(nn.Module):
    """
    Basic Self-Attention module.
    """

    def __init__(
        self,
        hidden_dim,
        num_heads,
        bias=False,
        use_rope=False,
        max_context_window=512,
<<<<<<< HEAD
        is_causal=True,
=======
        group_size=1,
>>>>>>> 0fbeb798
    ):
        super().__init__()
        assert hidden_dim % num_heads == 0
        # key, query, value projections for all heads, but in a batch
        self.c_attn = nn.Linear(
            hidden_dim,
            hidden_dim + 2*hidden_dim // group_size,
            bias=bias,
        )

        # output projection
        self.c_proj = nn.Linear(
            hidden_dim,
            hidden_dim,
            bias=bias,
        )

        # regularization
        self.dropout_layer = nn.Dropout()

        self.hidden_dim = hidden_dim
        self.num_heads = num_heads
        self.use_rope = use_rope
        self.is_causal = is_causal
        if self.use_rope:
            assert max_context_window % 2 == 0
            self.freqs_cis = compute_freqs_cis(
                seq_len=max_context_window, head_dim=hidden_dim // num_heads
            ).to(torch.device("cuda"))
        self.group_size = group_size

    def forward(self, x, attention_mask=None):
        """
        Forward pass
        """
        assert attention_mask is None, "Not implemented yet"
        B, S, H = x.size()  # batch, sequence, hidden
        num_grouped_heads = self.num_heads // self.group_size
        Hg = H // self.group_size

        # calculate query, key, values for all heads in batch and move head forward to be the batch dim
        q, k, v = self.c_attn(x).split(
            [H, Hg, Hg], dim=-1
        )
        k = k.view(B, S, num_grouped_heads, H // self.num_heads)  # (B, T, nh, hs)
        q = q.view(B, S, self.num_heads, H // self.num_heads)  # (B, T, nh, hs)
        v = v.view(B, S, num_grouped_heads, H // self.num_heads).transpose(
            1, 2
        )  # (B, nh, T, hs)

        if self.use_rope:
            q, k = apply_rotary_emb(q, k, freqs_cis=self.freqs_cis[:S])
        q = q.transpose(1, 2)  # (B, nh, T, hs)
        k = k.transpose(1, 2)  # (B, nh, T, hs)

        # reshape to have same dim as q
        k = k.repeat_interleave(self.group_size, dim=1)
        v = v.repeat_interleave(self.group_size, dim=1)

        # causal self-attention; Self-attend: (B, nh, T, hs) x (B, nh, hs, T) -> (B, nh, T, T)
        # flash attention
        # pylint: disable=not-callable
        y = torch.nn.functional.scaled_dot_product_attention(
            query=q,
            key=k,
            value=v,
            attn_mask=None,
            dropout_p=self.dropout_layer.p if self.training else 0,
            is_causal=self.is_causal,
        )
        # pylint: enable=not-callable
        y = (
            y.transpose(1, 2).contiguous().view(B, S, H)
        )  # re-assemble all head outputs side by side

        # output projection
        y = self.dropout_layer(self.c_proj(y))  # is this really necessary?

        return y


def _reshape_for_broadcast(freqs_cis, x):
    ndim = x.ndim
    assert 0 <= 1 < ndim
    assert freqs_cis.shape == (x.shape[1], x.shape[-1])
    shape = [d if i == 1 or i == ndim - 1 else 1 for i, d in enumerate(x.shape)]
    return freqs_cis.view(*shape)


def apply_rotary_emb(xq, xk, freqs_cis):
    """
    Apply the rotary embedding to the query and key
    """
    xq_ = torch.view_as_complex(xq.float().reshape(*xq.shape[:-1], -1, 2))
    xk_ = torch.view_as_complex(xk.float().reshape(*xk.shape[:-1], -1, 2))
    freqs_cis = _reshape_for_broadcast(freqs_cis, xq_)
    xq_out = torch.view_as_real(xq_ * freqs_cis).flatten(3)
    xk_out = torch.view_as_real(xk_ * freqs_cis).flatten(3)
    return xq_out.type_as(xq), xk_out.type_as(xk)


def compute_freqs_cis(seq_len, head_dim):
    """Computes complex frequences used for rotary positional encodings"""
    freqs = 1.0 / (
        10_000 ** (torch.arange(0, head_dim, 2)[: (head_dim // 2)].float() / head_dim)
    )
    t = torch.arange(seq_len * 2, device=freqs.device, dtype=torch.float32)
    freqs = torch.outer(t, freqs)
    freqs_cis = torch.polar(torch.ones_like(freqs), freqs)  # complex64
    return freqs_cis


def build_attention(
    use_rope: bool,
    hidden_dim: int,
    num_heads: int,
    **kwargs,
):
    """
    Build an attention layer
    """
    return SelfAttention(
        hidden_dim=hidden_dim,
        num_heads=num_heads,
        use_rope=use_rope,
        **kwargs,
    )<|MERGE_RESOLUTION|>--- conflicted
+++ resolved
@@ -18,18 +18,15 @@
         bias=False,
         use_rope=False,
         max_context_window=512,
-<<<<<<< HEAD
         is_causal=True,
-=======
         group_size=1,
->>>>>>> 0fbeb798
     ):
         super().__init__()
         assert hidden_dim % num_heads == 0
         # key, query, value projections for all heads, but in a batch
         self.c_attn = nn.Linear(
             hidden_dim,
-            hidden_dim + 2*hidden_dim // group_size,
+            hidden_dim + 2 * hidden_dim // group_size,
             bias=bias,
         )
 
@@ -63,10 +60,9 @@
         num_grouped_heads = self.num_heads // self.group_size
         Hg = H // self.group_size
 
-        # calculate query, key, values for all heads in batch and move head forward to be the batch dim
-        q, k, v = self.c_attn(x).split(
-            [H, Hg, Hg], dim=-1
-        )
+        # calculate query, key, values for all heads in batch
+        # move head forward to be the batch dim
+        q, k, v = self.c_attn(x).split([H, Hg, Hg], dim=-1)
         k = k.view(B, S, num_grouped_heads, H // self.num_heads)  # (B, T, nh, hs)
         q = q.view(B, S, self.num_heads, H // self.num_heads)  # (B, T, nh, hs)
         v = v.view(B, S, num_grouped_heads, H // self.num_heads).transpose(
