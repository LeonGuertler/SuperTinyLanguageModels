--- conflicted
+++ resolved
@@ -19,10 +19,6 @@
         self.vocab_size = self.hf_tokenizer.vocab_size
         if self.pad_token is None:
             self.pad_token = self.eot_token
-<<<<<<< HEAD
-=======
-
->>>>>>> e67478e1
 
     def encode(self, text):
         """Encode a text into tokens."""
@@ -72,6 +68,7 @@
             attn_impl = "flash_attention_2"
         else:
             attn_impl = "eager"
+
         self.tokenizer = HFTokenizerWrapper(model_string)
         self.embeddings = AutoModelForCausalLM.from_pretrained(
             model_string,
@@ -125,26 +122,21 @@
 
     def __init__(self, model_cfg):
         super().__init__()
-<<<<<<< HEAD
-        
-=======
->>>>>>> e67478e1
+        
         flash_attn = model_cfg.get("flash_attention", False)
         if flash_attn:
             attn_impl = "flash_attention_2"
         else:
             attn_impl = "eager"
-<<<<<<< HEAD
 
         ## set the model name (has to be from huggingface)
         model_name = model_cfg["model_string"]
 
         ## load the model from the model hub
-=======
->>>>>>> e67478e1
         self.model = AutoModelForCausalLM.from_pretrained(
             model_name,
             trust_remote_code=True,
+            attn_implementation=attn_impl,
             attn_implementation=attn_impl,
             torch_dtype=torch.float16,
             )
