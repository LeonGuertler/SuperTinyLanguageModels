"""
Generator Base Wrapper
"""

import torch


class StandardGenerator(torch.nn.Module):
    """Standard Generator Wrapper for GPT models"""

    def __init__(self, model, generate_cfg):
        """Initialize the model and the configuration"""
        super().__init__()
        self.model = model
        self.model = self.model.to(torch.device("cuda"))
        self.generate_config = generate_cfg

    def default_generate(self, input_text):
        """
        Generate text using the default generation method
        """
        return self.generate(
            input_text,
            self.generate_config["max_new_tokens"],
            self.generate_config["temperature"],
            self.generate_config["top_k"],
        )

    @torch.no_grad()
    def generate(self, input_text, max_new_tokens, temperature=1.0, top_k=None):
        """
        Take a conditioning sequence of indices idx (LongTensor of shape (b,t)) and complete
        the sequence max_new_tokens times, feeding the predictions back into the model each time.
        Most likely you'll want to make sure to be in model.eval() mode of operation for this.
        """
        idx = self.model.embedding_model.tokenize_input(input_string=input_text)
        # push to device
        idx = torch.tensor(idx).unsqueeze(0).to(torch.device("cuda"))
        for _ in range(max_new_tokens):
            # forward the model to get the logits for the index in the sequence
            logits = self.model.inference(idx)
            # pluck the logits at the final step and scale by desired temperature
            logits = logits / temperature
            # logits have shape (b,t,v)
            # optionally crop the logits to only the top k options
            if top_k is not None:
                v, _ = torch.topk(logits, min(top_k, logits.size(-1)))
                # check for dim
                if len(v.size()) == 3:
                    logits[logits < v[:, :, [-1]]] = -float("Inf")
                else:
<<<<<<< HEAD
                    logits[logits < v[:, :, :, [-1]]] = -float("Inf")
            # apply softmax to convert logits to (normalized) probabilities
            probs = torch.nn.functional.softmax(logits, dim=-1)
            # sample from the distribution
            # check if byte-level and if so, flatten 
            if len(probs.size()) == 4:
                B, S, S_c, H = probs.size()
                probs = probs.view(B* S * S_c, H)
=======
                    logits[logits < v[:, [-1]]] = -float("Inf")
            # apply softmax to convert logits to (normalized) probabilities
            probs = torch.nn.functional.softmax(logits, dim=-1)
            # sample from the distribution
            # check if byte-level and if so, flatten
            if len(probs.size()) == 3:
                B, S, H = probs.size()
                probs = probs.view(B * S, H)
>>>>>>> c3fb7f24
                flattened = True
            else:
                flattened = False


            
            idx_next = torch.multinomial(probs, num_samples=1)

            # check if byte-level and if so, unflatten
            if flattened:
                idx_next = idx_next.view(B, S)
            elif idx_next == self.model.embedding_model.eot_token:
                break

            if flattened:
                idx_next = idx_next.unsqueeze(0)
            idx = torch.cat((idx, idx_next), dim=1)

        return self.model.embedding_model.decode(idx.tolist())

    def forward(self, x):
        """Call the underlying model"""
        return self.model(x)

    def embed(self, x):
        """Embed the input"""
        return self.model.embed(x)


def build_generator(model, generate_cfg):
    """Build the generator"""
    return StandardGenerator(model, generate_cfg)<|MERGE_RESOLUTION|>--- conflicted
+++ resolved
@@ -49,8 +49,7 @@
                 if len(v.size()) == 3:
                     logits[logits < v[:, :, [-1]]] = -float("Inf")
                 else:
-<<<<<<< HEAD
-                    logits[logits < v[:, :, :, [-1]]] = -float("Inf")
+                    logits[logits < v[:, [-1]]] = -float("Inf")
             # apply softmax to convert logits to (normalized) probabilities
             probs = torch.nn.functional.softmax(logits, dim=-1)
             # sample from the distribution
@@ -58,16 +57,6 @@
             if len(probs.size()) == 4:
                 B, S, S_c, H = probs.size()
                 probs = probs.view(B* S * S_c, H)
-=======
-                    logits[logits < v[:, [-1]]] = -float("Inf")
-            # apply softmax to convert logits to (normalized) probabilities
-            probs = torch.nn.functional.softmax(logits, dim=-1)
-            # sample from the distribution
-            # check if byte-level and if so, flatten
-            if len(probs.size()) == 3:
-                B, S, H = probs.size()
-                probs = probs.view(B * S, H)
->>>>>>> c3fb7f24
                 flattened = True
             else:
                 flattened = False
