"""
Llama-3 like transformer.
"""

import torch.nn as nn

from models.components.layers import ModernTransformerBlock


class ModernTransformer(nn.Module):
    """Transformer representing the modern standard as used in e.g.
    Llama-3.
    """

    def __init__(self, cfg):
        """
        Initialize a Llama-3 style transformer model
        including:
            - rope
            - SwiGLU
            - RMSNorm
        """
        super().__init__()

        self.core_model_cfg = cfg["core_model"]
        self.context_window = cfg["model_shell"]["context_window"]

<<<<<<< HEAD

=======
>>>>>>> 75bbf93b
        # build the transformer
        self.transformer = nn.ModuleDict(
            dict(
                drop=nn.Dropout(),
                h=nn.ModuleList(
                    [
                        ModernTransformerBlock(
                            hidden_dim=self.core_model_cfg["hidden_dim"],
                            ffn_dim=self.core_model_cfg["ffn_dim"],
                            num_heads=self.core_model_cfg["num_heads"],
                            context_window=self.context_window,
                        )
                        for _ in range(self.core_model_cfg["depth"])
                    ]
                ),
            )
        )

    def forward(self, x):
        """
        Pass an input through the model
        """
<<<<<<< HEAD
        # positional encoding

=======
>>>>>>> 75bbf93b
        x = self.transformer.drop(x)
        for block in self.transformer.h:
            x = block(x)

        return x<|MERGE_RESOLUTION|>--- conflicted
+++ resolved
@@ -25,10 +25,6 @@
         self.core_model_cfg = cfg["core_model"]
         self.context_window = cfg["model_shell"]["context_window"]
 
-<<<<<<< HEAD
-
-=======
->>>>>>> 75bbf93b
         # build the transformer
         self.transformer = nn.ModuleDict(
             dict(
@@ -51,11 +47,6 @@
         """
         Pass an input through the model
         """
-<<<<<<< HEAD
-        # positional encoding
-
-=======
->>>>>>> 75bbf93b
         x = self.transformer.drop(x)
         for block in self.transformer.h:
             x = block(x)
