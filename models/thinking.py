--- conflicted
+++ resolved
@@ -131,11 +131,7 @@
             )
             # add a loss term to penalize high uncertainty for low confidence tokens
             # the target uncertainty is the logit for the correct token * \gamma ^ l for layer l
-<<<<<<< HEAD
             target_uncertainty = 1 - logits.gather(2, targets.unsqueeze(2)).squeeze(2)
-=======
-            target_uncertainty = 1-logits.gather(2, targets.unsqueeze(2)).squeeze(2)
->>>>>>> 44a23a5d
             # stack with powers of gamma for each layer
             target_uncertainty = torch.stack(
                 [
