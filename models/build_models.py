--- conflicted
+++ resolved
@@ -1,20 +1,3 @@
-<<<<<<< HEAD
-import torch
-from dataclasses import dataclass
-from models.baseline import baseGPT
-from models.the_10m_model.the_10m_model import the10mmodel
-from models.baseline_ffn_sharing import baseGPT as baseGPT_ffn_sharing
-from models.baseline_ffn_sharing_lora import baseGPT as baseGPT_ffn_sharing_lora
-from models.thinking import ThinkingGPT
-
-
-MODEL_CLASSES = {
-    "baseline": baseGPT,
-    "baseline_ffn_sharing": baseGPT_ffn_sharing,
-    "baseline_ffn_sharing_lora": baseGPT_ffn_sharing_lora,
-    "the_10m_model": the10mmodel,
-    "thinking": ThinkingGPT,
-=======
 """
 A simplistic model builder for building models 
 from scratch or from checkpoints
@@ -25,7 +8,6 @@
 
 MODEL_CLASSES = {
     "baseline": BaseGPT,
->>>>>>> 25f46a02
 }
 
 
@@ -39,18 +21,6 @@
         model: model instance
     """
     # check if model is loaded
-<<<<<<< HEAD
-    if ckpt_path is not None:
-        checkpoint = torch.load(config["ckpt_path"], map_location="cpu")
-
-        # load model with correct architecture
-        model = MODEL_CLASSES[checkpoint["config"]["arch"]["model"]](
-            config=checkpoint["config"]["arch"]
-        )
-
-        # load model weights
-        model.load_state_dict(checkpoint["model_state_dict"])
-=======
     if model_checkpoint is not None:
         # load model with correct architecture
         model = MODEL_CLASSES[model_checkpoint["config"]["arch"]["model"]](
@@ -60,16 +30,11 @@
         # load model weights
         model.load_state_dict(model_checkpoint["model"])
         model.eval()
->>>>>>> 25f46a02
 
         return model
 
     else:
         # build model from scratch
-<<<<<<< HEAD
-        model = MODEL_CLASSES[config["arch"]["model"]](config=config)
-=======
         model = MODEL_CLASSES[cfg["model"]](cfg=cfg)
->>>>>>> 25f46a02
 
         return model