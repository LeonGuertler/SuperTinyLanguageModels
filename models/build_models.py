--- conflicted
+++ resolved
@@ -7,16 +7,10 @@
 from models.embedding_models import GenericEmbedder
 from models.experimental.byte_level.embedding_model import ByteLevelEmbedder
 from models.experimental.byte_level.model_heads import ByteLevelDecoder
-<<<<<<< HEAD
+from models.experimental.hugging_face import HFEmbedder, HFLMHead, HFTransformerCore
 from models.experimental.next_thought.embedding_models import HierarchicalEncoder
 from models.experimental.next_thought.model_heads import VariableLengthLatentDecoder
 from models.experimental.next_thought.core_models import BaselineCoreModel, Conv1dCoreModel
-
-
-
-=======
-from models.experimental.hugging_face import HFEmbedder, HFLMHead, HFTransformerCore
->>>>>>> c3fb7f24
 from models.model_heads import AutoregressiveLMHead
 from models.model_shell import ModelShell
 
@@ -50,16 +44,11 @@
 
 
 EMBEDDING_MODEL_DICT = {
-<<<<<<< HEAD
     "generic": GenericEmbedder, 
     "byte_level": ByteLevelEmbedder,
-    "hierarchical": HierarchicalEncoder
-=======
-    "generic": GenericEmbedder,
-    "byte_level": ByteLevelEmbedder,
     "hf_embedder": HFEmbedder,
->>>>>>> c3fb7f24
-}
+    "hierarchical": HierarchicalEncoder,
+    }
 
 
 def build_embedding_model(model_cfg):
@@ -78,12 +67,9 @@
 CORE_MODEL_DICT = {
     "generic": GenericTransformer,
     "generic_ffn_sharing": GenericFFNSharedTransfomer,
-<<<<<<< HEAD
+    "hf_core": HFTransformerCore,
     "next_thought_baseline": BaselineCoreModel,
     "conv": Conv1dCoreModel
-=======
-    "hf_core": HFTransformerCore,
->>>>>>> c3fb7f24
 }
 
 
@@ -101,20 +87,14 @@
 
 
 MODEL_HEAD_DICT = {
-<<<<<<< HEAD
     "generic": lambda model_cfg, embedding_model: AutoregressiveLMHead(model_cfg=model_cfg), 
     "byte_level": lambda model_cfg, embedding_model: ByteLevelDecoder(model_cfg=model_cfg), 
+    "hf_head": lambda model_cfg, embedding_model: HFLMHead(model_cfg=model_cfg),
     "latent_2_seq": lambda model_cfg, embedding_model: VariableLengthLatentDecoder(
         model_cfg=model_cfg,
         embedding_model=embedding_model
     ), 
     }
-=======
-    "generic": AutoregressiveLMHead,
-    "byte_level": ByteLevelDecoder,
-    "hf_head": HFLMHead,
-}
->>>>>>> c3fb7f24
 
 
 def build_model_head(model_cfg, embedding_model=None):
